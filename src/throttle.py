--- conflicted
+++ resolved
@@ -19,13 +19,8 @@
     >>> rate = 24   # fps
     >>> throttle = Throttle(interval=(1 / rate))
     >>> iters = 0
-<<<<<<< HEAD
     >>> t_start = perf_counter()
-    >>> for i in throttle.sleep_loop(24):
-=======
-    >>> i_start = perf_counter()
     >>> for i in throttle.loop(24):
->>>>>>> 2da92c28
     ...     # Take, process and save image
     ...     iters += 1
     >>> total_time = round(perf_counter() - t_start, 2)
